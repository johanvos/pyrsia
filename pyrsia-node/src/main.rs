--- conflicted
+++ resolved
@@ -10,17 +10,13 @@
 extern crate uuid;
 extern crate warp;
 
-<<<<<<< HEAD
 mod blockchain_manager;
 
-use async_std::task;
-=======
 use noise::AuthenticKeypair;
 use noise::X25519Spec;
 use floodsub::Topic;
 use identity::Keypair;
 use libp2p::Swarm;
->>>>>>> 1e99bb78
 use std::collections::HashMap;
 use std::convert::Infallible;
 use std::fmt;
@@ -33,31 +29,15 @@
 use clap::{App, Arg, ArgMatches};
 use easy_hasher::easy_hasher::{file_hash, raw_sha256, Hash};
 use futures::StreamExt;
-<<<<<<< HEAD
-use libp2p::core::muxing::StreamMuxerBox;
-use libp2p::core::transport::Boxed;
-use libp2p::kad::record::store::MemoryStore;
-use libp2p::kad::{GetClosestPeersError, Kademlia, KademliaConfig, KademliaEvent, QueryResult};
-use libp2p::{
-    development_transport,
-    identity::Keypair,
-    swarm::{Swarm, SwarmEvent},
-    Multiaddr, PeerId,
-};
-=======
 use libp2p::{Multiaddr, PeerId};
 use std::env;
 use easy_hasher::easy_hasher::{file_hash, Hash, raw_sha256};
->>>>>>> 1e99bb78
 use log::{debug, error, info};
 use serde::{Deserialize, Serialize};
-use std::{env, str::FromStr, time::Duration};
 use uuid::Uuid;
+use warp::{Filter, Rejection, Reply};
 use warp::http::{HeaderMap, StatusCode};
 use warp::reject::Reject;
-<<<<<<< HEAD
-use warp::{Filter, Rejection, Reply};
-=======
 use libp2p::{
     core::upgrade,
     floodsub::{self, Floodsub, FloodsubEvent},
@@ -72,7 +52,6 @@
     Transport,
 };
 use tokio::io::{self, AsyncBufReadExt};
->>>>>>> 1e99bb78
 
 const DEFAULT_PORT: &str = "7878";
 
@@ -242,10 +221,7 @@
         .and_then(handle_get_manifests);
     let v2_manifests_put_docker = warp::path!("v2" / String / "manifests" / String)
         .and(warp::put())
-        .and(warp::header::exact(
-            "Content-Type",
-            "application/vnd.docker.distribution.manifest.v2+json",
-        ))
+        .and(warp::header::exact("Content-Type", "application/vnd.docker.distribution.manifest.v2+json"))
         .and(warp::body::bytes())
         .and_then(handle_put_manifest);
 
@@ -266,22 +242,6 @@
         .and(warp::body::bytes())
         .and_then(handle_put_blob);
 
-<<<<<<< HEAD
-    let routes = warp::any()
-        .and(log_headers())
-        .and(
-            v2_base
-                .or(v2_manifests)
-                .or(v2_manifests_put_docker)
-                .or(v2_blobs)
-                .or(v2_blobs_post)
-                .or(v2_blobs_patch)
-                .or(v2_blobs_put),
-        )
-        .recover(custom_recover)
-        .with(warp::log("pyrsia_registry"));
-    warp::serve(routes).run(address).await;
-=======
     let routes = warp::any().and(log_headers()).and(
         v2_base.or(v2_manifests).or(v2_manifests_put_docker).or(v2_blobs).or(v2_blobs_post).or(v2_blobs_patch).or(v2_blobs_put)
     ).recover(custom_recover).with(warp::log("pyrsia_registry"));
@@ -306,14 +266,13 @@
             }
         }
     };
->>>>>>> 1e99bb78
 }
 
 #[derive(Debug, Deserialize, Serialize)]
 enum RegistryErrorCode {
     BlobUnknown,
     ManifestUnknown,
-    Unknown(String),
+    Unknown(String)
 }
 
 impl fmt::Display for RegistryErrorCode {
@@ -329,7 +288,7 @@
 
 #[derive(Debug)]
 struct RegistryError {
-    code: RegistryErrorCode,
+    code: RegistryErrorCode
 }
 
 impl Reject for RegistryError {}
@@ -344,9 +303,7 @@
         );
         let manifest_content = fs::read_to_string(manifest);
         if manifest_content.is_err() {
-            return Err(warp::reject::custom(RegistryError {
-                code: RegistryErrorCode::ManifestUnknown,
-            }));
+            return Err(warp::reject::custom(RegistryError {code: RegistryErrorCode::ManifestUnknown}));
         }
         hash = manifest_content.unwrap();
     }
@@ -358,9 +315,7 @@
     );
     let blob_content = fs::read_to_string(blob);
     if blob_content.is_err() {
-        return Err(warp::reject::custom(RegistryError {
-            code: RegistryErrorCode::ManifestUnknown,
-        }));
+        return Err(warp::reject::custom(RegistryError {code: RegistryErrorCode::ManifestUnknown}));
     }
 
     let content = blob_content.unwrap();
@@ -375,147 +330,89 @@
         .unwrap());
 }
 
-async fn handle_put_manifest(
-    name: String,
-    reference: String,
-    bytes: Bytes,
-) -> Result<impl Reply, Rejection> {
+async fn handle_put_manifest(name: String, reference: String, bytes: Bytes) -> Result<impl Reply, Rejection> {
     let id = Uuid::new_v4();
 
     // temporary upload of manifest
-    let blob_upload_dest_dir = format!(
-        "/tmp/registry/docker/registry/v2/repositories/{}/_uploads/{}",
-        name, id
-    );
+    let blob_upload_dest_dir = format!("/tmp/registry/docker/registry/v2/repositories/{}/_uploads/{}", name, id);
     if let Err(e) = fs::create_dir_all(&blob_upload_dest_dir) {
-        return Err(warp::reject::custom(RegistryError {
-            code: RegistryErrorCode::Unknown(e.to_string()),
-        }));
-    }
-
-    let mut blob_upload_dest = format!(
-        "/tmp/registry/docker/registry/v2/repositories/{}/_uploads/{}/data",
-        name, id
-    );
+        return Err(warp::reject::custom(RegistryError {code: RegistryErrorCode::Unknown(e.to_string())}));
+    }
+
+    let mut blob_upload_dest = format!("/tmp/registry/docker/registry/v2/repositories/{}/_uploads/{}/data", name, id);
     let append = append_to_blob(&mut blob_upload_dest, bytes);
     if let Err(e) = append {
-        return Err(warp::reject::custom(RegistryError {
-            code: RegistryErrorCode::Unknown(e.to_string()),
-        }));
+        return Err(warp::reject::custom(RegistryError {code: RegistryErrorCode::Unknown(e.to_string())}));
     } else {
         // calculate sha256 checksum on manifest file
         let file256 = file_hash(raw_sha256, &blob_upload_dest);
         let digest: Hash;
         match file256 {
             Ok(hash) => digest = hash,
-            Err(e) => {
-                return Err(warp::reject::custom(RegistryError {
-                    code: RegistryErrorCode::Unknown(e.to_string()),
-                }))
-            }
+            Err(e) => return Err(warp::reject::custom(RegistryError {code: RegistryErrorCode::Unknown(e.to_string())}))
         }
 
         let hash = digest.to_hex_string();
-        debug!(
-            "Generated hash for manifest {}/{}: {}",
-            name, reference, hash
-        );
-        let mut blob_dest = format!(
-            "/tmp/registry/docker/registry/v2/blobs/sha256/{}/{}",
-            hash.get(0..2).unwrap(),
-            hash
-        );
+        debug!("Generated hash for manifest {}/{}: {}", name, reference, hash);
+        let mut blob_dest = format!("/tmp/registry/docker/registry/v2/blobs/sha256/{}/{}", hash.get(0..2).unwrap(), hash);
         if let Err(e) = fs::create_dir_all(&blob_dest) {
-            return Err(warp::reject::custom(RegistryError {
-                code: RegistryErrorCode::Unknown(e.to_string()),
-            }));
+            return Err(warp::reject::custom(RegistryError {code: RegistryErrorCode::Unknown(e.to_string())}));
         }
         blob_dest.push_str("/data");
 
         // copy temporary upload to final blob location
         if let Err(e) = fs::copy(&blob_upload_dest, &blob_dest) {
-            return Err(warp::reject::custom(RegistryError {
-                code: RegistryErrorCode::Unknown(e.to_string()),
-            }));
+            return Err(warp::reject::custom(RegistryError {code: RegistryErrorCode::Unknown(e.to_string())}));
         }
 
         // remove temporary files
         if let Err(e) = fs::remove_dir_all(blob_upload_dest_dir) {
-            return Err(warp::reject::custom(RegistryError {
-                code: RegistryErrorCode::Unknown(e.to_string()),
-            }));
+            return Err(warp::reject::custom(RegistryError {code: RegistryErrorCode::Unknown(e.to_string())}));
         }
 
         // create manifest link file in revisions
-        let mut manifest_rev_dest = format!(
-            "/tmp/registry/docker/registry/v2/repositories/{}/_manifests/revisions/sha256/{}",
-            name, hash
-        );
+        let mut manifest_rev_dest = format!("/tmp/registry/docker/registry/v2/repositories/{}/_manifests/revisions/sha256/{}", name, hash);
         if let Err(e) = fs::create_dir_all(&manifest_rev_dest) {
-            return Err(warp::reject::custom(RegistryError {
-                code: RegistryErrorCode::Unknown(e.to_string()),
-            }));
+            return Err(warp::reject::custom(RegistryError {code: RegistryErrorCode::Unknown(e.to_string())}));
         }
         manifest_rev_dest.push_str("/link");
         if let Err(e) = fs::write(manifest_rev_dest, format!("sha256:{}", hash)) {
-            return Err(warp::reject::custom(RegistryError {
-                code: RegistryErrorCode::Unknown(e.to_string()),
-            }));
+            return Err(warp::reject::custom(RegistryError {code: RegistryErrorCode::Unknown(e.to_string())}));
         }
 
         // create manifest link file in tags if reference is a tag (no colon)
         let colon = reference.find(':');
         if let None = colon {
-            let mut manifest_tag_dest = format!(
-                "/tmp/registry/docker/registry/v2/repositories/{}/_manifests/tags/{}/current",
-                name, reference
-            );
+            let mut manifest_tag_dest = format!("/tmp/registry/docker/registry/v2/repositories/{}/_manifests/tags/{}/current", name, reference);
             if let Err(e) = fs::create_dir_all(&manifest_tag_dest) {
-                return Err(warp::reject::custom(RegistryError {
-                    code: RegistryErrorCode::Unknown(e.to_string()),
-                }));
+                return Err(warp::reject::custom(RegistryError {code: RegistryErrorCode::Unknown(e.to_string())}));
             }
             manifest_tag_dest.push_str("/link");
             if let Err(e) = fs::write(manifest_tag_dest, format!("sha256:{}", hash)) {
-                return Err(warp::reject::custom(RegistryError {
-                    code: RegistryErrorCode::Unknown(e.to_string()),
-                }));
+                return Err(warp::reject::custom(RegistryError {code: RegistryErrorCode::Unknown(e.to_string())}));
             }
         }
 
         Ok(warp::http::response::Builder::new()
-            .header(
-                "Location",
-                format!(
-                    "http://localhost:7878/v2/{}/manifests/sha256:{}",
-                    name, hash
-                ),
-            )
+            .header("Location", format!("http://localhost:7878/v2/{}/manifests/sha256:{}", name, hash))
             .header("Docker-Content-Digest", format!("sha256:{}", hash))
             .status(StatusCode::CREATED)
             .body("")
-            .unwrap())
+            .unwrap()
+        )
     }
 }
 
 async fn handle_get_blobs(_name: String, hash: String) -> Result<impl Reply, Rejection> {
-    let blob = format!(
-        "/tmp/registry/docker/registry/v2/blobs/sha256/{}/{}/data",
-        hash.get(7..9).unwrap(),
-        hash.get(7..).unwrap()
-    );
+    let blob = format!("/tmp/registry/docker/registry/v2/blobs/sha256/{}/{}/data", hash.get(7..9).unwrap(), hash.get(7..).unwrap());
     debug!("Getting blob: {}", blob);
-    if !Path::new(&blob).is_file() {
-        return Err(warp::reject::custom(RegistryError {
-            code: RegistryErrorCode::BlobUnknown,
-        }));
+    if ! Path::new(&blob).is_file() {
+        return Err(warp::reject::custom(RegistryError {code: RegistryErrorCode::BlobUnknown}));
     }
 
     let blob_content = fs::read(blob);
     if blob_content.is_err() {
-        return Err(warp::reject::custom(RegistryError {
-            code: RegistryErrorCode::BlobUnknown,
-        }));
+        return Err(warp::reject::custom(RegistryError {code: RegistryErrorCode::BlobUnknown}));
     }
 
     let content = blob_content.unwrap();
@@ -529,135 +426,86 @@
 async fn handle_post_blob(name: String) -> Result<impl Reply, Rejection> {
     let id = Uuid::new_v4();
 
-    if let Err(e) = fs::create_dir_all(format!(
-        "/tmp/registry/docker/registry/v2/repositories/{}/_uploads/{}",
-        name, id
-    )) {
-        return Err(warp::reject::custom(RegistryError {
-            code: RegistryErrorCode::Unknown(e.to_string()),
-        }));
+    if let Err(e) = fs::create_dir_all(format!("/tmp/registry/docker/registry/v2/repositories/{}/_uploads/{}", name, id)) {
+        return Err(warp::reject::custom(RegistryError {code: RegistryErrorCode::Unknown(e.to_string())}));
     }
 
     Ok(warp::http::response::Builder::new()
-        .header(
-            "Location",
-            format!("http://localhost:7878/v2/{}/blobs/uploads/{}", name, id),
-        )
+        .header("Location", format!("http://localhost:7878/v2/{}/blobs/uploads/{}", name, id))
         .header("Range", "0-0")
         .status(StatusCode::ACCEPTED)
         .body("")
-        .unwrap())
-}
-
-async fn handle_patch_blob(
-    name: String,
-    id: String,
-    bytes: Bytes,
-) -> Result<impl Reply, Rejection> {
-    let mut blob_upload_dest = format!(
-        "/tmp/registry/docker/registry/v2/repositories/{}/_uploads/{}/data",
-        name, id
-    );
+        .unwrap()
+    )
+}
+
+async fn handle_patch_blob(name: String, id: String, bytes: Bytes) -> Result<impl Reply, Rejection> {
+    let mut blob_upload_dest = format!("/tmp/registry/docker/registry/v2/repositories/{}/_uploads/{}/data", name, id);
     let append = append_to_blob(&mut blob_upload_dest, bytes);
     if let Err(e) = append {
-        Err(warp::reject::custom(RegistryError {
-            code: RegistryErrorCode::Unknown(e.to_string()),
-        }))
+        return Err(warp::reject::custom(RegistryError {code: RegistryErrorCode::Unknown(e.to_string())}));
     } else {
         let append_result = append.ok().unwrap();
-        let range = format!(
-            "{}-{}",
-            append_result.0,
-            append_result.0 + append_result.1 - 1
-        );
+        let range = format!("{}-{}", append_result.0, append_result.0 + append_result.1 - 1);
         debug!("Patch blob range: {}", range);
-        Ok(warp::http::response::Builder::new()
-            .header(
-                "Location",
-                format!("http://localhost:7878/v2/{}/blobs/uploads/{}", name, id),
-            )
+        return Ok(warp::http::response::Builder::new()
+            .header("Location", format!("http://localhost:7878/v2/{}/blobs/uploads/{}", name, id))
             .header("Range", &range)
             .status(StatusCode::ACCEPTED)
             .body("")
-            .unwrap())
-    }
-}
-
-async fn handle_put_blob(
-    name: String,
-    id: String,
-    params: HashMap<String, String>,
-    bytes: Bytes,
-) -> Result<impl Reply, Rejection> {
-    let blob_upload_dest_dir = format!(
-        "/tmp/registry/docker/registry/v2/repositories/{}/_uploads/{}",
-        name, id
-    );
+            .unwrap()
+        );
+    }
+}
+
+async fn handle_put_blob(name: String, id: String, params: HashMap<String, String>, bytes: Bytes) -> Result<impl Reply, Rejection> {
+    let blob_upload_dest_dir = format!("/tmp/registry/docker/registry/v2/repositories/{}/_uploads/{}", name, id);
     let mut blob_upload_dest_data = blob_upload_dest_dir.clone();
     blob_upload_dest_data.push_str("/data");
     if let Err(e) = append_to_blob(&blob_upload_dest_data, bytes) {
-        return Err(warp::reject::custom(RegistryError {
-            code: RegistryErrorCode::Unknown(e.to_string()),
-        }));
+        return Err(warp::reject::custom(RegistryError {code: RegistryErrorCode::Unknown(e.to_string())}));
     }
 
     let digest = match params.get("digest") {
         Some(v) => v,
-        None => {
-            return Err(warp::reject::custom(RegistryError {
-                code: RegistryErrorCode::Unknown(String::from("missing digest")),
-            }))
-        }
+        None => return Err(warp::reject::custom(RegistryError {code: RegistryErrorCode::Unknown(String::from("missing digest"))}))
     };
 
-    let mut blob_dest = format!(
-        "/tmp/registry/docker/registry/v2/blobs/sha256/{}/{}",
-        digest.get(7..9).unwrap(),
-        digest.get(7..).unwrap()
-    );
+    let mut blob_dest = String::from(format!("/tmp/registry/docker/registry/v2/blobs/sha256/{}/{}", digest.get(7..9).unwrap(), digest.get(7..).unwrap()));
     if let Err(e) = fs::create_dir_all(&blob_dest) {
-        return Err(warp::reject::custom(RegistryError {
-            code: RegistryErrorCode::Unknown(e.to_string()),
-        }));
+        return Err(warp::reject::custom(RegistryError {code: RegistryErrorCode::Unknown(e.to_string())}));
     }
 
     blob_dest.push_str("/data");
     if let Err(e) = fs::copy(&blob_upload_dest_data, &blob_dest) {
-        return Err(warp::reject::custom(RegistryError {
-            code: RegistryErrorCode::Unknown(e.to_string()),
-        }));
+        return Err(warp::reject::custom(RegistryError {code: RegistryErrorCode::Unknown(e.to_string())}));
     }
 
     if let Err(e) = fs::remove_dir_all(&blob_upload_dest_dir) {
-        return Err(warp::reject::custom(RegistryError {
-            code: RegistryErrorCode::Unknown(e.to_string()),
-        }));
+        return Err(warp::reject::custom(RegistryError {code: RegistryErrorCode::Unknown(e.to_string())}));
     }
 
     Ok(warp::http::response::Builder::new()
-        .header(
-            "Location",
-            format!("http://localhost:7878/v2/{}/blobs/uploads/{}", name, digest),
-        )
+        .header("Location", format!("http://localhost:7878/v2/{}/blobs/uploads/{}", name, digest))
         .status(StatusCode::CREATED)
         .body("")
-        .unwrap())
+        .unwrap()
+    )
 }
 
 fn append_to_blob(blob: &str, mut bytes: Bytes) -> Result<(u64, u64), std::io::Error> {
     debug!("Patching blob: {}", blob);
-    let file = fs::OpenOptions::new().create(true).append(true).open(blob);
+    let file = fs::OpenOptions::new()
+        .create(true)
+        .append(true)
+        .open(blob);
     let mut total_bytes_read: u64 = 0;
     let initial_file_length: u64;
     if let Ok(mut f) = file {
         initial_file_length = f.metadata().unwrap().len();
         while bytes.has_remaining() {
             let bytes_remaining = bytes.remaining();
-            let bytes_to_read = if bytes_remaining <= 4096 {
-                bytes_remaining
-            } else {
-                4096
-            };
+            let bytes_to_read = if bytes_remaining <= 4096 { bytes_remaining } else { 4096 };
             total_bytes_read += bytes_to_read as u64;
             let mut b = vec![0; bytes_to_read];
             bytes.copy_to_slice(&mut b);
@@ -686,22 +534,20 @@
         .untuple_one()
 }
 
+
 #[derive(Debug, Deserialize, Serialize)]
 struct ErrorMessage {
     code: RegistryErrorCode,
-    message: String,
+    message: String
 }
 #[derive(Debug, Deserialize, Serialize)]
 struct ErrorMessages {
-    errors: Vec<ErrorMessage>,
+    errors: Vec<ErrorMessage>
 }
 
 async fn custom_recover(err: Rejection) -> Result<impl Reply, Infallible> {
     let mut status_code = StatusCode::INTERNAL_SERVER_ERROR;
-    let mut error_message = ErrorMessage {
-        code: RegistryErrorCode::Unknown("".to_string()),
-        message: "".to_string(),
-    };
+    let mut error_message = ErrorMessage { code: RegistryErrorCode::Unknown("".to_string()), message: "".to_string()};
 
     debug!("Rejection: {:?}", err);
     if let Some(e) = err.find::<RegistryError>() {
@@ -709,7 +555,7 @@
             RegistryErrorCode::BlobUnknown => {
                 status_code = StatusCode::NOT_FOUND;
                 error_message.code = RegistryErrorCode::BlobUnknown;
-            }
+            },
             RegistryErrorCode::ManifestUnknown => {
                 status_code = StatusCode::NOT_FOUND;
                 error_message.code = RegistryErrorCode::ManifestUnknown;
@@ -724,13 +570,7 @@
     }
 
     debug!("ErrorMessage: {:?}", error_message);
-    Ok(warp::reply::with_status(
-        warp::reply::json(&ErrorMessages {
-            errors: vec![error_message],
-        }),
-        status_code,
-    )
-    .into_response())
+    Ok(warp::reply::with_status(warp::reply::json(&ErrorMessages { errors: vec![error_message] }), status_code).into_response())
 }
 
 #[cfg(test)]
