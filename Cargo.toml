[workspace]

members = [
<<<<<<< HEAD
    "pyrsia-node",
    "pyrsia-client-lib"
=======
    "pyrsia_node",
    "pyrsia_cli"
>>>>>>> 168b5b26
]

[profile.dev]
opt-level = 0
debug = true
debug-assertions = true
overflow-checks = true
lto = false
panic = 'unwind'
incremental = true
codegen-units = 256
rpath = false

[profile.release]
opt-level = 3
debug = false
debug-assertions = false
overflow-checks = false
lto = false
panic = 'unwind'
incremental = false
codegen-units = 16
rpath = false<|MERGE_RESOLUTION|>--- conflicted
+++ resolved
@@ -1,13 +1,9 @@
 [workspace]
 
 members = [
-<<<<<<< HEAD
-    "pyrsia-node",
+    "pyrsia_node",
+    "pyrsia_cli",
     "pyrsia-client-lib"
-=======
-    "pyrsia_node",
-    "pyrsia_cli"
->>>>>>> 168b5b26
 ]
 
 [profile.dev]
