--- conflicted
+++ resolved
@@ -21,31 +21,24 @@
 pub fn make_node_routes(
     p2p_client: p2p::Client,
 ) -> impl Filter<Extract = impl warp::Reply, Error = warp::Rejection> + Clone {
-<<<<<<< HEAD
     let p2p_client_peers = p2p_client.clone();
+    let p2p_client_magnet = p2p_client.clone();
+    let p2p_client_status = p2p_client.clone();
+
     let peers = warp::path!("peers")
         .and(warp::get())
         .and(warp::path::end())
         .and_then(move || handle_get_peers(p2p_client_peers.clone()));
-=======
-    let tx1 = tx.clone();
-    let rx1 = rx.clone();
-    let tx2 = tx.clone();
-    let peers = warp::path!("peers")
-        .and(warp::get())
-        .and(warp::path::end())
-        .and_then(move || handle_get_peers(tx2.clone(), rx1.clone()));
 
     let magnet = warp::path!("magnet")
         .and(warp::post())
         .and(warp::path::end())
-        .and_then(move || handle_add_magnet(tx1.clone()));
->>>>>>> 9c155bc7
+        .and_then(move || handle_add_magnet(p2p_client_magnet.clone()));
 
     let status = warp::path!("status")
         .and(warp::get())
         .and(warp::path::end())
-        .and_then(move || handle_get_status(p2p_client.clone()));
+        .and_then(move || handle_get_status(p2p_client_status.clone()));
 
     warp::any().and(peers.or(magnet).or(status))
 }